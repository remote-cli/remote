import contextlib
import logging

from dataclasses import dataclass, replace
from pathlib import Path
from typing import List, Optional, Tuple, Union

from .configuration import RemoteConfig, SyncRules, WorkspaceConfig
from .configuration.discovery import load_cwd_workspace_config
from .exceptions import InvalidRemoteHostLabel
from .file_changes import execute_on_file_change
<<<<<<< HEAD
from .util import ForwardingOptions, Ssh, VerbosityLevel, prepare_shell_command, rsync
=======
from .util import CommunicationOptions, ForwardingOptions, Ssh, prepare_shell_command, rsync
>>>>>>> f6385682

logger = logging.getLogger(__name__)


@dataclass
class SyncedWorkspace:
    """A configured remote execution workspace"""

    # absolute path to the root of the local project
    local_root: Path
    # information about the remote host to use
    remote: RemoteConfig
    # remote directory to use as working directory, relative to users home directory
    remote_working_dir: Path
    # sync ignore file patterns
    ignores: SyncRules
    # sync include file patterns
    includes: SyncRules
    # process communication options
    communication: CommunicationOptions = CommunicationOptions()

    @classmethod
    def from_config(
        cls, config: WorkspaceConfig, working_dir: Path, remote_host_id: Optional[Union[str, int]] = None
    ) -> "SyncedWorkspace":
        """Create a workspace from configuration object

        :param config: workspace config
        :param working_dir: a working directory inside the workspace config
        :param remote_host_id: if present, and is a string, filters by label
        """
        working_dir = working_dir.relative_to(config.root)
        if remote_host_id is None:
            index = config.default_configuration
        elif type(remote_host_id) == str:
            index = next(
                (
                    index
                    for index, remote_config in enumerate(config.configurations)
                    if remote_config.label == remote_host_id
                ),
                None,
            )
            if index is None:
                raise InvalidRemoteHostLabel(f"The label {remote_host_id} cannot be found in the configuration")
        else:
            index = remote_host_id
        remote_config = config.configurations[index]
        remote_working_dir = remote_config.directory / working_dir

        return cls(
            local_root=config.root,
            remote=remote_config,
            remote_working_dir=remote_working_dir,
            ignores=config.ignores,
            includes=config.includes,
        )

    @classmethod
    def from_cwd(cls, remote_host_id: Optional[Union[str, int]] = None) -> "SyncedWorkspace":
        """Load a workspace from current working directory of user"""
        config = load_cwd_workspace_config()
        return cls.from_config(config, Path.cwd(), remote_host_id)

    @classmethod
    def from_cwd_mass(cls) -> List["SyncedWorkspace"]:
        """Load all possible workspaces from current working directory of user"""
        config = load_cwd_workspace_config()

        workspaces = []
        for i in range(len(config.configurations)):
            workspaces.append(cls.from_config(config, Path.cwd(), i))

        return workspaces

    def get_ssh(self, port_forwarding: Optional[ForwardingOptions] = None, verbose: bool = False):
        return Ssh(
            self.remote.host,
            port=self.remote.port,
            use_gssapi_auth=self.remote.supports_gssapi,
            local_port_forwarding=port_forwarding,
<<<<<<< HEAD
            verbosity_level=VerbosityLevel.VERBOSE if verbose else VerbosityLevel.QUIET,
=======
            communication=self.communication,
>>>>>>> f6385682
        )

    def get_ssh_for_rsync(self):
        ssh = self.get_ssh()
        return replace(ssh, force_tty=False)

    def _generate_command(self, command: str) -> str:
        relative_path = self.remote_working_dir.relative_to(self.remote.directory)
        return f"""\
cd {self.remote.directory}
if [ -f .remoteenv ]; then
  source .remoteenv
fi
cd {relative_path}
{command}
"""

    def execute_in_synced_env(
        self,
        command: Union[str, List[str]],
        simple: bool = False,
        verbose: bool = False,
        dry_run: bool = False,
        mirror: bool = False,
        ports: Optional[Tuple[int, int]] = None,
        stream_changes: bool = False,
    ) -> int:
        """Execute a command remotely using ssh. Push the local files to remote location before that and
        pull them back after command was executed regardless of the result.

        This command won't throw an exception if remote process fails

        :param command: a command to be executed or its parts
        :param simple: True if command don't need to be preformatted and wrapped before execution.
                       commands with simple will be executed from user's remote home directory
        :param dry_run: don't sync files. log the command to be executed but don't run it
        :param verbose: use verbose logging when running rsync and remote execution
        :param mirror: mirror local files remotely. It will remove ALL the remote files in the directory
                       that weren't synced from local workspace
        :param ports: A tuple of remote port,local port to enable local port forwarding
        :param stream_changes: Resync local changes if any while the command is being run remotely
        :returns: an exit code of a remote process
        """

        self.push(dry_run=dry_run, verbose=verbose, mirror=mirror)
        exit_code = self.execute(
            command, simple=simple, dry_run=dry_run, raise_on_error=False, ports=ports, stream_changes=stream_changes
        )
        if exit_code != 0:
            logger.info(f"Remote command exited with {exit_code}")
        self.pull(dry_run=dry_run, verbose=verbose)
        return exit_code

    def execute(
        self,
        command: Union[str, List[str]],
        simple: bool = False,
        dry_run: bool = False,
        raise_on_error: bool = True,
        verbose: bool = False,
        ports: Optional[Tuple[int, int]] = None,
        stream_changes: bool = False,
    ) -> int:
        """Execute a command remotely using ssh

        :param command: a command to be executed or its parts
        :param simple: True if command don't need to be preformatted and wrapped before execution
                       commands with simple will be executed from user's remote home directory
        :param dry_run: log the command to be executed but don't run it.
        :param raise_on_error: raise exception if error code was other than 0.
        :param ports: A tuple of remote port, local port to enable local port forwarding
        :param stream_changes: Resync local changes if any while the command is being run remotely
        :param verbose: use verbose logging when running ssh

        :returns: an exit code of a remote process
        """
        formatted_command = prepare_shell_command(command)
        if dry_run:
            formatted_command = f"echo {formatted_command}"
        elif not simple:
            formatted_command = self._generate_command(formatted_command)

        port_forwarding = ForwardingOptions(remote_port=ports[0], local_port=ports[1]) if ports else None
        ssh = self.get_ssh(port_forwarding, verbose)

        with execute_on_file_change(
            local_root=self.local_root, callback=self.push, settle_time=1
        ) if stream_changes else contextlib.suppress():
            return ssh.execute(formatted_command, raise_on_error)

    def push(
        self,
        info: bool = False,
        verbose: bool = False,
        dry_run: bool = False,
        mirror: bool = False,
        subpath: Union[Path, str] = None,
    ) -> None:
        """Push local workspace files to remote directory

        :param info: use info logging when running rsync
        :param verbose: use verbose logging when running rsync
        :param dry_run: use dry_run parameter when running rsync
        :param mirror: mirror local files remotely. It will remove ALL the remote files in the directory
                       that weren't synced from local workspace
        """
        if subpath is not None:
            src = str(self.local_root / self.remote_working_dir.relative_to(self.remote.directory) / subpath)
            dst_path = self.remote_working_dir / subpath
            dst = f"{self.remote.host}:{dst_path.parent}/"

            rsync(src, dst, self.get_ssh_for_rsync(), info=info, verbose=verbose, dry_run=dry_run, delete=True)
            return

        src = f"{self.local_root}/"
        dst = f"{self.remote.host}:{self.remote.directory}"
        ignores = self.ignores.compile_push()
        includes = self.includes.compile_push()
        includes.append("/.remoteenv")
        # If remote directory structure is deep and it was deleted, we need an rsync-path to recreate it before copying
        extra_args = ["--rsync-path", f"mkdir -p {self.remote.directory} && rsync"]
        rsync(
            src,
            dst,
            self.get_ssh_for_rsync(),
            info=info,
            verbose=verbose,
            dry_run=dry_run,
            delete=True,  # We want to delete the remote file if it's local copy was removed
            mirror=mirror,
            includes=includes,
            excludes=ignores,
            extra_args=extra_args,
            communication=self.communication,
        )

    def pull(
        self, info: bool = False, verbose: bool = False, dry_run: bool = False, subpath: Union[Path, str] = None
    ) -> None:
        """Pull remote files to local workspace

        :param info: use info logging when running rsync
        :param verbose: use verbose logging when running rsync
        :param dry_run: use dry_run parameter when running rsync
        :param subpath: a specific path to bring in. If provided, subpath will be synced
                        even if it is ignored by workspace rules
        """
        if subpath is not None:
            src = f"{self.remote.host}:{self.remote_working_dir}/{subpath}"
            local_subpath = self.remote_working_dir.relative_to(self.remote.directory) / subpath
            dst_path = self.local_root / local_subpath.parent
            dst_path.mkdir(parents=True, exist_ok=True)
            dst = f"{dst_path}/"

            rsync(
                src,
                dst,
                self.get_ssh_for_rsync(),
                info=info,
                verbose=verbose,
                dry_run=dry_run,
                communication=self.communication,
            )
            return

        src = f"{self.remote.host}:{self.remote.directory}/"
        dst = str(self.local_root)
        ignores = self.ignores.compile_pull()
        includes = self.includes.compile_pull()
        rsync(
            src,
            dst,
            self.get_ssh_for_rsync(),
            info=info,
            verbose=verbose,
            includes=includes,
            dry_run=dry_run,
            excludes=ignores,
            communication=self.communication,
        )

    def clear_remote(self) -> None:
        """Remove remote directory"""
        self.execute(f"rm -rf {self.remote.directory}", simple=True)

    def create_remote(self) -> None:
        """Remove remote directory"""
        self.execute(f"mkdir -p {self.remote.directory}", simple=True)<|MERGE_RESOLUTION|>--- conflicted
+++ resolved
@@ -9,11 +9,7 @@
 from .configuration.discovery import load_cwd_workspace_config
 from .exceptions import InvalidRemoteHostLabel
 from .file_changes import execute_on_file_change
-<<<<<<< HEAD
-from .util import ForwardingOptions, Ssh, VerbosityLevel, prepare_shell_command, rsync
-=======
-from .util import CommunicationOptions, ForwardingOptions, Ssh, prepare_shell_command, rsync
->>>>>>> f6385682
+from .util import CommunicationOptions, ForwardingOptions, Ssh, VerbosityLevel, prepare_shell_command, rsync
 
 logger = logging.getLogger(__name__)
 
@@ -95,11 +91,8 @@
             port=self.remote.port,
             use_gssapi_auth=self.remote.supports_gssapi,
             local_port_forwarding=port_forwarding,
-<<<<<<< HEAD
             verbosity_level=VerbosityLevel.VERBOSE if verbose else VerbosityLevel.QUIET,
-=======
             communication=self.communication,
->>>>>>> f6385682
         )
 
     def get_ssh_for_rsync(self):
